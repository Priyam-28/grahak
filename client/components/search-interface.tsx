--- conflicted
+++ resolved
@@ -244,65 +244,21 @@
                               ? "gradient-primary text-white glow-primary"
                               : "glass-card border-primary/20",
                           )}
-<<<<<<< HEAD
+                        >
                           <div className="flex-1">
                              <p className="text-sm leading-relaxed whitespace-pre-wrap mb-2">{message.content}</p>
                             {message.audio && <AudioPlayer audioBase64={message.audio} autoPlay={voiceEnabled} />}
                           </div>
                         </div>
                       </div>
-                    </div>
-+                    {/* Render Product Cards if they exist for an assistant message */}
-+                    {message.role === "assistant" && message.products && message.products.length > 0 && (
-+                      <div className="mt-2 grid grid-cols-1 sm:grid-cols-2 lg:grid-cols-3 gap-4 px-2 py-2 -mx-2 max-h-96 overflow-y-auto">
-+                        {message.products.map((product, pIndex) => (
-+                          <ProductCard key={`${index}-${pIndex}`} {...product} />
-+                        ))}
-+                      </div>
-+                    )}
-+                  </React.Fragment>
-+                  ))}
-+                  {loading && (
-+                    <div className="flex justify-start">
-+                      <div className="glass-card border-primary/20 p-4 rounded-xl">
-+                        <div className="flex items-center gap-2">
-+                          <Loader2 className="w-4 h-4 text-primary animate-spin" />
-+                          <span className="text-sm">
-+                            {voiceEnabled ? "Searching and generating audio..." : "Searching for products..."}
-+                          </span>
-+                        </div>
-+                      </div>
-+                    </div>
-+                  )}
-+                </div>
-+              </CardContent>
-+            </Card>
-+          )}
-+
-+          {/* Query Input - This is now the main search input */}
-+          <Card className="glass-card">
-+            <CardHeader>
-=======
-                        >
-                          <div className="flex items-start gap-2">
-                            {message.role === "assistant" && (
-                              <MessageCircle className="w-4 h-4 text-primary mt-0.5 flex-shrink-0" />
-                            )}
-                            <div className="flex-1">
-                              <p className="text-sm leading-relaxed whitespace-pre-wrap mb-2">{message.content}</p>
-                              {message.audio && <AudioPlayer audioBase64={message.audio} autoPlay={voiceEnabled} />}
-                            </div>
-                          </div>
-                        </div>
+                    {/* Render Product Cards if they exist for an assistant message */}
+                    {message.role === "assistant" && message.products && message.products.length > 0 && (
+                      <div className="mt-2 grid grid-cols-1 sm:grid-cols-2 lg:grid-cols-3 gap-4 px-2 py-2 -mx-2 max-h-96 overflow-y-auto">
+                        {message.products.map((product, pIndex) => (
+                          <ProductCard key={`${index}-${pIndex}`} {...product} />
+                        ))}
                       </div>
-                      {/* Render Product Cards if they exist for an assistant message */}
-                      {message.role === "assistant" && message.products && message.products.length > 0 && (
-                        <div className="mt-2 grid grid-cols-1 sm:grid-cols-2 lg:grid-cols-3 gap-4 px-2 py-2 -mx-2 max-h-96 overflow-y-auto">
-                          {message.products.map((product: any, pIndex: number) => (
-                            <ProductCard key={`${index}-${pIndex}`} {...product} />
-                          ))}
-                        </div>
-                      )}
+                    )}
                     </React.Fragment>
                   ))}
                   {loading && (
@@ -318,14 +274,13 @@
                     </div>
                   )}
                 </div>
-            </CardContent>
+              </CardContent>
             </Card>
           )}
 
           {/* Query Input - This is now the main search input */}
           <Card className="glass-card">
             <CardHeader>
->>>>>>> 07a720e8
               <CardTitle className="flex items-center gap-2 text-base"> {/* Adjusted title size */}
                 <Search className="w-5 h-5 text-primary" />
                 What product are you looking for?
